# <img src="https://github.com/patman15/BMS_BLE-HA/assets/14628713/0ee84af9-300a-4a26-a098-26954a46ec36" width="32" height="32"> BLE Battery Management Systems for Home Assistant

[![GitHub Release][releases-shield]][releases]
[![License][license-shield]](LICENSE)

This integration allows to monitor Bluetooth Low Energy (BLE) battery management systems (BMS) from within [Home Assistant](https://www.home-assistant.io/). You can use the [ESPHome Bluetooth proxy](https://esphome.io/components/bluetooth_proxy) to extend the bluetooth coverage range. The integration provides the following information about the battery

Platform | Description | Unit
-- | -- | --
`sensor` | SoC (state of charge) | `%`
`sensor` | stored energy | `Wh`
`sensor` | voltage | `V`
`sensor` | current | `A`
`sensor` | power | `W`
`sensor` | temperature | `°C`
`sensor` | (remaining) runtime | `s`
`sensor` | charge cycles | `#`
`binary_sensor` | battery charging indicator | `bool`

![grafik](https://github.com/patman15/BMS_BLE-HA/assets/14628713/99088715-fa2d-4d3d-90a5-967a8bf08305)

## Supported Devices
- Offgridtec LiFePo4 Smart Pro: type A & B (show up as `SmartBat-Axxxxx` or `SmartBat-Bxxxxx`)
- Daly BMS (show up as `DL-xxxxxxxxxxxx`)

New device types can be easily added via the plugin architecture of this integration. See the [contribution guidelines](CONTRIBUTING.md) for details.

## Installation
### Automatic
Installation can be done using [HACS](https://hacs.xyz/) by [adding a custom repository](https://hacs.xyz/docs/faq/custom_repositories/). 

[![Open your Home Assistant instance and open a repository inside the Home Assistant Community Store.](https://my.home-assistant.io/badges/hacs_repository.svg)](https://my.home-assistant.io/redirect/hacs_repository/?owner=patman15&repository=BMS_BLE-HA&category=Integration)

### Manual
1. Using the tool of choice open the directory (folder) for your HA configuration (where you find `configuration.yaml`).
1. If you do not have a `custom_components` directory (folder) there, you need to create it.
1. In the `custom_components` directory (folder) create a new folder called `bms_ble`.
1. Download _all_ the files from the `custom_components/bms_ble/` directory (folder) in this repository.
1. Place the files you downloaded in the new directory (folder) you created.
1. Restart Home Assistant
1. In the HA UI go to "Configuration" -> "Integrations" click "+" and search for "BLE Battery Management"

## Outlook
<<<<<<< HEAD
- Add further battery types from [Home Assistant Add-on: BatMON](https://github.com/fl4p/batmon-ha)
- Add option to only have temporary connections (lowers reliability, but helps running more devices via [ESPHome Bluetooth proxy](https://esphome.io/components/bluetooth_proxy))
=======
- Add readout of individual cell voltages to be able to judge battery health
- Add option to only have temporary connections (lowers reliability, but helps running more devices via [ESPHome Bluetooth proxy](https://esphome.io/components/bluetooth_proxy))
- Add further battery types from [Home Assistant Add-on: BatMON](https://github.com/fl4p/batmon-ha)
>>>>>>> 6e906d31

## Troubleshooting
In case you have severe troubles,

- please enable the debug protocol for the integration,
- reproduce the issue,
- disable the log (Home Assistant will prompt you to download the log), and finally
- [open an issue](https://github.com/patman15/BMS_BLE-HA/issues) with a good description of what happened and attach the log.

## FAQ
### My sensors show unknown/unavailable at startup!
The polling interval is 30 seconds. So at startup it takes a few minutes to detect the battery and query the sensors. Then data will be available.

### Can I have the runtime in human readable format (using days)?
Yes, you can use a [template sensor](https://my.home-assistant.io/redirect/config_flow_start?domain=template) or a card to show templates, e.g. [Mushroom template card](https://github.com/piitaya/lovelace-mushroom) with the following template:
`{{ timedelta(seconds=int(states("sensor.smartbat_..._runtime"), 0)) }}` results in e,g, `4 days, 4:20:00`

### I need a discharge sensor not the charging indicator, can I have that?
Sure, use, e.g. a [threshold sensor](https://my.home-assistant.io/redirect/config_flow_start/?domain=threshold) based on the current to/from the battery. Negative means discharging, positiv is charging.

## References
- [Home Assistant Add-on: BatMON](https://github.com/fl4p/batmon-ha)
- Daly BMS: [esp32-smart-bms-simulation](https://github.com/roccotsi2/esp32-smart-bms-simulation)

[license-shield]: https://img.shields.io/github/license/patman15/BMS_BLE-HA.svg?style=for-the-badge
[releases-shield]: https://img.shields.io/github/release/patman15/BMS_BLE-HA.svg?style=for-the-badge
[releases]: https://github.com//patman15/BMS_BLE-HA/releases<|MERGE_RESOLUTION|>--- conflicted
+++ resolved
@@ -41,14 +41,9 @@
 1. In the HA UI go to "Configuration" -> "Integrations" click "+" and search for "BLE Battery Management"
 
 ## Outlook
-<<<<<<< HEAD
-- Add further battery types from [Home Assistant Add-on: BatMON](https://github.com/fl4p/batmon-ha)
-- Add option to only have temporary connections (lowers reliability, but helps running more devices via [ESPHome Bluetooth proxy](https://esphome.io/components/bluetooth_proxy))
-=======
 - Add readout of individual cell voltages to be able to judge battery health
 - Add option to only have temporary connections (lowers reliability, but helps running more devices via [ESPHome Bluetooth proxy](https://esphome.io/components/bluetooth_proxy))
 - Add further battery types from [Home Assistant Add-on: BatMON](https://github.com/fl4p/batmon-ha)
->>>>>>> 6e906d31
 
 ## Troubleshooting
 In case you have severe troubles,
